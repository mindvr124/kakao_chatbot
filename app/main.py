--- conflicted
+++ resolved
@@ -53,17 +53,6 @@
             logger.info("Default prompt template created")
         break
 
-<<<<<<< HEAD
-# =============================================================================
-# 기본 엔드포인트
-# =============================================================================
-
-=======
-@app.get("/")
-async def root():
-    return {"ok": True, "service": "kakao_chatbot"}
-    
->>>>>>> eea46b4c
 @app.get("/health")
 async def health():
     """기본 헬스체크"""
@@ -71,18 +60,8 @@
 
 @app.get("/")
 async def root():
-    """루트 엔드포인트 - API 정보"""
-    return {
-        "service": "카카오 심리상담 AI 챗봇",
-        "version": "1.0.0",
-        "endpoints": {
-            "kakao_skill": "/skill",
-            "health": "/health", 
-            "admin": "/admin/*",
-            "docs": "/docs"
-        }
-    }
-
+    return {"ok": True, "service": "kakao_chatbot"}
+    
 # =============================================================================
 # 카카오 스킬 엔드포인트
 # =============================================================================
